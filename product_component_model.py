--- conflicted
+++ resolved
@@ -646,13 +646,7 @@
                             self.sc_cm[m,m] = self.i_cm[m]
                     self.o_pr = self.oc_pr.sum(axis=1)
                     self.o_cm = self.oc_cm.sum(axis=1)
-<<<<<<< HEAD
                     return self.sc_pr, self.i_pr, self.i_cm, self.oc_pr
-=======
-                    self.sc_cm = self.sc_pr
-                    self.s_cm = self.s_pr
-                    # return self.sc_pr, self.sc_cm 
->>>>>>> f0aff33b
                 else:
                     raise Exception('No component lifetime specified')
                     return None, None, None, None, None, None
@@ -811,8 +805,8 @@
                                     # Defining the amount of products eligible for component replacement 
                                     replacement[m,c] = (self.sf_pr[m+self.tau_pr, c]) * self.oc_cm[m, c]
                                     # Correcting outflows0
-                                    self.oc_cm[m, c] = self.oc_cm[m, c] +  self.oc_pr[m, c]
-                                    self.oc_pr[m, c] = self.oc_cm[m, c]  - replacement[m,c]
+                                    self.oc_pr[m, c] = self.oc_pr[m, c]+ self.oc_cm[m, c]  - replacement[m,c]
+                                    self.oc_cm[m, c] = self.oc_cm[m, c] +  self.sc_pr[m-1, c] /self.sf_pr[m-1,c] * abs((self.sf_pr[m, c] - self.sf_pr[m-1, c]))
                                     self.sc_pr[m,c] = self.sc_pr[m-1,c] - self.oc_pr[m, c]  # Computing real stock
                                     self.sc_cm[m,c] = self.sc_cm[m-1,c] - self.oc_cm[m,c]
                                 self.i_pr[m] = self.ds_pr[m] + self.oc_pr.sum(axis=1)[m] 
